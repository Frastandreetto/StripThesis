--- conflicted
+++ resolved
@@ -895,17 +895,6 @@
         - **begin**, **end** (``int``): indexes of the data that have to be considered\n
         - **show** (``bool``): *True* -> show the plot and save the figure, *False* -> save the figure only
         """
-<<<<<<< HEAD
-        """
-                Plot the 4 exits PWR or DEM of the Polarimeter\n
-                Parameters:\n
-                - **type** (``str``) of data *"DEM"* or *"PWR"*\n
-                - **begin**, **end** (``int``): indexes of the data that have to be considered\n
-                - **show** (``bool``): *True* -> show the plot and save the figure, *False* -> save the figure only
-                """
-=======
-
->>>>>>> e7cb1fc5
         # Creating the figure
         fig = plt.figure(figsize=(20, 6))
 
@@ -926,11 +915,6 @@
             # std deviation
             std = round(np.std(self.data[type][exit][begin:end]), 2)
 
-<<<<<<< HEAD
-            # Plot of DEM/PWR Outputs
-            ax.plot(self.times[begin:end], self.data[type][exit][begin:end], "*")
-            ax.set_title(f"{exit}\n$mean$={m}\n$STD$={std}")
-=======
             # Max value
             max_val = round(max(self.data[type][exit][begin:end]), 4)
             # Min value
@@ -942,7 +926,6 @@
             ax.set_title(f"{exit}\n$Mean$={m} - $STD$={std}\n$Max$={max_val} - $Min$={min_val}", size=14)
             # X-Axis
 
->>>>>>> e7cb1fc5
             ax.set_xlabel("Time [s]", size=15)
             # Y-Axis
             ax.set_ylabel(f"Output {type} [ADU]", size=15)
