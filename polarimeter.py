# -*- encoding: utf-8 -*-

<<<<<<< HEAD
# This file contains the Class Polarimeter
# Part of this code was used in Francesco Andreetto's bachelor thesis (2020) and master thesis (2023).
# Use this Class with the new version of the pipeline for functional verification of LSPE-STRIP (2024).

=======

# This file contains the Class Polarimeter
# Part of this code was used in Francesco Andreetto's bachelor thesis (2020) and master thesis (2023).
# Use this Class with the new version of the pipeline for functional verification of LSPE-STRIP (2024).


>>>>>>> 6fdde1f1
# November 1st 2022, Brescia (Italy) - January 31st 2024, Bologna (Italy)
# Libraries & Modules
import logging
import numpy as np
<<<<<<< HEAD
import scipy.stats as scs
import scipy.signal

from astropy.time import Time
from datetime import datetime
from matplotlib import pyplot as plt
from pathlib import Path
from rich.logging import RichHandler
from striptease import DataStorage
from typing import List, Dict, Any

# MyLibraries & MyModules
import f_strip as fz

# Use the module logging to produce nice messages on the shell
logging.basicConfig(level="INFO", format='%(message)s',
                    datefmt="[%X]", handlers=[RichHandler()])
=======

import scipy.stats as scs
import scipy.signal
>>>>>>> 6fdde1f1

from astropy.time import Time
from datetime import datetime
from matplotlib import pyplot as plt
from pathlib import Path
from rich.logging import RichHandler

from striptease import DataStorage
from typing import List, Dict, Any

# MyLibraries & MyModules
import f_strip as fz


# Use the module logging to produce nice messages on the shell
logging.basicConfig(level="INFO", format='%(message)s',
                    datefmt="[%X]", handlers=[RichHandler()])



########################################################################################################
# Class: Polarimeter
########################################################################################################
class Polarimeter:

    def __init__(self, name_pol: str, path_file: str, start_datetime: str, end_datetime: str, output_plot_dir: str):
        """
        Constructor

            Parameters:
                - **name_pol** (``str``): name of the polarimeter.
                - **path_file** (``str``): location of the data file and hdf5 file index (without the name of the file)
                - **start_datetime** (``str``): start time
                - **end_datetime** (``str``): end time
                - **output_plot_dir** (``str``): output directory of the plots
<<<<<<< HEAD
        """
        # Store the name of the polarimeter
        self.name = name_pol
=======

        """
        # Store the name of the polarimeter
        self.name = name_pol

>>>>>>> 6fdde1f1
        # Create a Datastorage from the path of the file
        self.ds = DataStorage(path_file)

        # Sampling Frequency of Strip. Std value = 100 Hz
<<<<<<< HEAD
=======

>>>>>>> 6fdde1f1
        self.STRIP_SAMPLING_FREQ = 0
        # Normalization Modality: 0 (output vs index), 1 (output vs time in s), 2 (output vs time in Julian Date JHD)
        self.norm_mode = 0

        # Julian Date MJD
<<<<<<< HEAD
=======

>>>>>>> 6fdde1f1
        self.date = [Time(start_datetime).mjd, Time(end_datetime).mjd]
        # Gregorian Date [in string format]
        self.gdate = [Time(start_datetime), Time(end_datetime)]
        # Directory where to save all plot for a given analysis
        self.date_dir = fz.dir_format(f"{self.gdate[0]}__{self.gdate[1]}")
        # Time(self.date, format="mjd").to_datetime().strftime("%Y-%m-%d %H:%M:%S")
        # Output directory of the plots
        self.output_plot_dir = output_plot_dir

        # Output directory of the plots
        self.output_plot_dir = output_plot_dir


        # Dictionary for scientific Analysis
        self.times = []  # type: List[float]

        # Dictionaries for scientific outputs PWR and DEM
        power = {}
        dem = {}
        self.data = {"DEM": dem, "PWR": power}

<<<<<<< HEAD
=======

>>>>>>> 6fdde1f1
        # Dictionary for Housekeeping Analysis
        self.hk_list = {"V": ["VG0_HK", "VD0_HK", "VG1_HK", "VD1_HK", "VG2_HK", "VD2_HK", "VG3_HK", "VD3_HK",
                              "VG4_HK", "VD4_HK", "VD5_HK", "VG5_HK"],
                        "I": ["IG0_HK", "ID0_HK", "IG1_HK", "ID1_HK", "IG2_HK", "ID2_HK", "IG3_HK", "ID3_HK",
                              "IG4_HK", "ID4_HK", "IG5_HK", "ID5_HK"],
                        "O": ["DET0_OFFS", "DET1_OFFS", "DET2_OFFS", "DET3_OFFS"]
                        }
        # Dictionaries for HK parameters: Tensions, Currents and Offsets
        tensions = {}
        currents = {}
        offset = {}
        # Dictionaries for timestamps of HK parameters
        t_tensions = {}
        t_currents = {}
        t_offset = {}
        self.hk = {"V": tensions, "I": currents, "O": offset}
        self.hk_t = {"V": t_tensions, "I": t_currents, "O": t_offset}

<<<<<<< HEAD
        # Warnings lists
        time_warning = []
        sampling_warning = []
=======

        # Warnings lists
        time_warning = []
        sampling_warning = []

>>>>>>> 6fdde1f1
        corr_warning = []
        eo_warning = []
        spike_warning = []
        self.warnings = {"time_warning": time_warning,
<<<<<<< HEAD
                         "sampling_warning": sampling_warning,
=======

                         "sampling_warning": sampling_warning,

>>>>>>> 6fdde1f1
                         "corr_warning": corr_warning,
                         "eo_warning": eo_warning,
                         "spike_warning": spike_warning}

    def Load_Pol(self):
        """
        Load all dataset in the polarimeter.
        - All type "DEM" and "PWR"
        - All the exit "Q1", "Q2", "U1", "U2"
        """
        for type in self.data.keys():
            for exit in ["Q1", "Q2", "U1", "U2"]:
                self.times, self.data[type][exit] = self.ds.load_sci(mjd_range=self.date, polarimeter=self.name,
                                                                     data_type=type, detector=exit)
<<<<<<< HEAD
=======

>>>>>>> 6fdde1f1
        # Reset the sampling frequency
        self.STRIP_SAMPLING_FREQ = 0

    def Load_X(self, type: str):
        """
        Load only a specific type of dataset "PWR" or "DEM" in the polarimeter.

            Parameters:\n
                - **type** (``str``) *"DEM"* or *"PWR"*
        """
        for exit in ["Q1", "Q2", "U1", "U2"]:
            self.times, self.data[type][exit] = self.ds.load_sci(mjd_range=self.date, polarimeter=self.name,
                                                                 data_type=type, detector=exit)
<<<<<<< HEAD
=======

>>>>>>> 6fdde1f1
        # Reset the sampling frequency
        self.STRIP_SAMPLING_FREQ = 0

    def Load_Times(self, range: []):
        """
<<<<<<< HEAD
=======

>>>>>>> 6fdde1f1
        Load the Timestamps in the polarimeter and put to 0 the STRIP Sampling Frequency.
        Useful to calculate quickly the STRIP Sampling Frequency in the further steps without loading the whole Pol.

            Parameters:\n
                - **range** (``Time``) is an array-like object containing the Time objects: start_date and end_date.
        """
        self.times, _ = self.ds.load_sci(mjd_range=range, polarimeter=self.name, data_type="DEM", detector="Q1")
        # Reset the sampling frequency
        self.STRIP_SAMPLING_FREQ = 0

    def Date_Update(self, n_samples: int, modify=True) -> Time:
        """
        Calculates and returns the new Gregorian date in which the experience begins, given a number of samples that
        must be skipped from the beginning of the dataset.

            Parameters:\n
                - **n_samples** (``int``) number of samples that must be skipped\n
                - **modify** (``bool``)\n
                    \t*"True"* -> The beginning date is definitely modified and provided.\n
                    \t*"False"* -> A copy of the beginning date is modified and provided.\n
        """
        # A second expressed in days unit
        s = 1 / 86_400
        if modify:
<<<<<<< HEAD
=======

>>>>>>> 6fdde1f1
            # Julian Date increased
            self.date[0] += s * (n_samples / 100)
            # Gregorian Date conversion
            self.gdate[0] = Time(self.date[0], format="mjd").to_datetime().strftime("%Y-%m-%d %H:%M:%S")
            return self.gdate[0]
        else:
            new_jdate = self.date[0]
            # Julian Date increased
            new_jdate += s * (n_samples / 100)
            # Gregorian Date conversion
            new_date = Time(new_jdate, format="mjd").to_datetime().strftime("%Y-%m-%d %H:%M:%S")
            return new_date

    def Clip_Values(self):
        """
        Data cleansing: Scientific Outputs with value zero at the beginning and at the end are removed from the dataset
        Control that a channel doesn't turn on before the others (maybe unuseful)
        """
        begin_zerovalues_idx = 0
        end_zerovalues_idx = 10_000_000

        for type in [x for x in self.data.keys() if not self.data[x] == {}]:
            for exit in ["Q1", "Q2", "U1", "U2"]:
                for count, item in reversed(list(enumerate(self.data[type][exit]))):
                    if item != 0:
                        end_zerovalues_idx = np.min([end_zerovalues_idx, count + 1])
                        break
                for count, item in enumerate(self.data[type][exit]):
                    if item != 0:
                        begin_zerovalues_idx = np.max([begin_zerovalues_idx, count])
                        break

        # Cleansing operations
        self.times = self.times[begin_zerovalues_idx:end_zerovalues_idx + 1]
        for type in [x for x in self.data.keys() if not self.data[x] == {}]:
            for exit in ["Q1", "Q2", "U1", "U2"]:
                self.data[type][exit] = self.data[type][exit][begin_zerovalues_idx:end_zerovalues_idx + 1]

        # Updating the new beginning time of the dataset
        _ = self.Date_Update(n_samples=begin_zerovalues_idx, modify=True)

    def STRIP_SAMPLING_FREQUENCY_HZ(self, warning=True):
        """
        Calculate the Strip Sampling Frequency by dividing the # of output saved during a period of time. Std value=100.
        It depends on the electronics hence it's the same for all polarimeters.
        Note: it must be defined before time normalization.
        """
<<<<<<< HEAD
=======

>>>>>>> 6fdde1f1
        # Calculate the Strip Sampling Frequency
        self.STRIP_SAMPLING_FREQ = int(
            len(self.times) / (self.times[-1].datetime - self.times[0].datetime).total_seconds())

        if warning:
<<<<<<< HEAD
=======

>>>>>>> 6fdde1f1
            if int(self.STRIP_SAMPLING_FREQ) != 100:
                msg = f"Sampling frequency is {self.STRIP_SAMPLING_FREQ} different from the std value of 100.\n " \
                      f"This can cause inversions in even-odd sampling. \n" \
                      f"Some changes in the offset might have occurred: Some channel turned off?\n" \
                      f"There is at least a hole in the sampling: after the normalization, seconds are not significant."
                logging.error(msg)
                self.warnings["eo_warning"].append(msg)

    def Norm(self, norm_mode: int):
        """
        Timestamps Normalization\n
        Parameters:\n **norm_mode** (``int``) can be set in two ways:
        0) the output is expressed in function of the number of samples
        1) the output is expressed in function of the time in s from the beginning of the experience
        2) the output is expressed in function of the number of the Julian Date JHD
        """
        if norm_mode == 0:
            # Outputs vs Number of samples
            self.times = np.arange(len(self.times))
        if norm_mode == 1:
<<<<<<< HEAD
=======

>>>>>>> 6fdde1f1
            # Outputs vs Seconds
            self.times = np.arange(len(self.times)) / self.STRIP_SAMPLING_FREQ
        if norm_mode == 2:
            # Outputs vs JHD
            self.times = self.times.value

    def Prepare(self, norm_mode: int):
        """
        Prepare the polarimeter in two steps:\n
            1. Calculate Strip Sampling Frequency
            2. Normalize timestamps

                Parameters:\n
            **norm_mode** (``int``) can be set in two ways:
                0) the output is expressed in function of the number of samples
                1) the output is expressed in function of the time in s from the beginning of the experience
                2) the output is expressed in function of the number of the Julian Date JHD
        """
        logging.basicConfig(level="INFO", format='%(message)s',
                            datefmt="[%X]", handlers=[RichHandler()])  # <3

        self.norm_mode = norm_mode

        # This function would remove zero-value data from the beginning and from the end of a dataset,
        # but it produces a weird behaviour for the pol R1 in 2023/03/13
        # self.Clip_Values()

        if self.STRIP_SAMPLING_FREQ > 0:
            logging.warning(f"The dataset has already been normalized. "
                            f"Strip Sampling Frequency = {self.STRIP_SAMPLING_FREQ}.")
            return 0
        # 1. Calculate Strip Sampling Frequency
        self.STRIP_SAMPLING_FREQUENCY_HZ()
        # 2. Normalize timestamps
        self.Norm(norm_mode)

        logging.info(f"Pol {self.name}: the dataset is now normalized.")
        if norm_mode == 0:
            logging.info("Dataset in function of sample number [#]")
        if norm_mode == 1:
            logging.info("Dataset in function of time [s].")

    def Demodulation(self, type: str, exit: str, begin=0, end=-1) -> Dict[str, Any]:
        """
        Demodulation\n
        Calculate the Scientific data DEMODULATED or TOTAL POWER at 50Hz\n
        Timestamps are chosen as mean of the two consecutive times of the DEM/PWR data\n

            Parameters:\n
        - **exit** (``str``) *"Q1"*, *"Q2"*, *"U1"*, *"U2"*\n
        - **type** (``str``) of data *"DEM"* or *"PWR"*
<<<<<<< HEAD
        - **begin**, **end** (``int``): indexes of the data that have to be considered
=======

        - **begin**, **end** (``int``): indexes of the data that have to be considered

>>>>>>> 6fdde1f1
        """
        # Mean of the two consecutive times
        times = fz.mean_cons(self.times)
        data = {}
        if type == "PWR":
            # Mean of two consecutive outputs
            data[exit] = fz.mean_cons(self.data[type][exit][begin:end])
        if type == "DEM":
            # Difference of two consecutive outputs
            data[exit] = fz.diff_cons(self.data[type][exit][begin:end])

        sci_data = {"sci_data": data, "times": times}
        return sci_data

    # ------------------------------------------------------------------------------------------------------------------
    # HOUSE-KEEPING ANALYSIS

    # ------------------------------------------------------------------------------------------------------------------
    def Load_HouseKeeping(self):
        """
        Load all House-Keeping parameters using the module load_hk, taking the names from the list in the constructor.
        """
        group = "BIAS"
        for item in self.hk_list.keys():
            if item == "O":
                group = "DAQ"
            for hk_name in self.hk_list[item]:
                self.hk_t[item][hk_name], self.hk[item][hk_name] = self.ds.load_hk(mjd_range=self.date,
                                                                                   group=group,
                                                                                   subgroup=f"POL_{self.name}",
                                                                                   par=hk_name
                                                                                   )

    def Norm_HouseKeeping(self) -> []:
        """
        Check if the Timestamps array and the House-keeping data array have the same length.
        Normalize all House-Keeping's timestamps putting one every 1.4 seconds from the beginning of the dataset.
        Return a list of problematic HK
        """
        # Initialize a list of problematic HK
        problematic_hk = []
        # Initialize a boolean variable to True meaning there is no sampling problems
        good_sampling = True
        for item in self.hk_list.keys():
            for hk_name in self.hk_list[item]:
                # Checking the length of the data array and the timestamps array
                l1 = len(self.hk_t[item][hk_name])
                l2 = len(self.hk[item][hk_name])
                # If the lengths are different print and store a warning
                if l1 != l2:
                    good_sampling = False
                    msg = (f"The House-Keeping: {hk_name} has a sampling problem. "
                           f"The array of Timestamps has a wrong length\n")
                    logging.error(msg)

                    # [MD] Append the message with the problematic HK
                    self.warnings["time_warning"].append(msg + "\n")

                    # [CSV] Append the name of a problematic HK
                    problematic_hk.append(f"{self.name} - {hk_name}")

                # Normalization Operations - different sampling frequencies
                # Offset
                if item == "O":
                    self.hk_t[item][hk_name] = np.arange(0, len(self.hk[item][hk_name]) * 30, 30)
                    l1 = len(self.hk_t[item][hk_name])
                    self.hk_t[item][hk_name] = self.hk_t[item][hk_name][:min(l1, l2)]
                # Tensions and Currents
                else:
                    self.hk_t[item][hk_name] = np.arange(0, len(self.hk[item][hk_name]) * 1.4, 1.4)
                    l1 = len(self.hk_t[item][hk_name])
                    self.hk_t[item][hk_name] = self.hk_t[item][hk_name][:min(l1, l2)]

        # In the end if there are no sampling problems a message is printed and stored
        if good_sampling:
            msg = "\nThe assignment of the Timestamps of the House-Keeping parameters is good.\n"
            logging.info(msg)
            self.warnings["time_warning"].append(msg)

        return problematic_hk

    def Analyse_HouseKeeping(self) -> {}:
        """
        Analise the following HouseKeeping parameters: I Drain, I Gate, V Drain, V Gate, Offset.\n
        See self.hk_list in the constructor.\n
        Calculate the mean the std deviation.
        """
        I_m = {}
        V_m = {}
        O_m = {}
        # Initialize a dict for the mean values of the HK
        mean = {"I": I_m, "V": V_m, "O": O_m}

        I_std = {}
        V_std = {}
        O_std = {}
        # Initialize a dict for the dev_std of the values of the HK
        dev_std = {"I": I_std, "V": V_std, "O": O_std}

        I_nan = {}
        V_nan = {}
        O_nan = {}
        # Initialize a dict for the percentage of nan values in the HK
        nan_percent = {"I": I_nan, "V": V_nan, "O": O_nan}

        I_max = {}
        V_max = {}
        O_max = {}
        # Initialize a dict for the max values of the HK
        hk_max = {"I": I_max, "V": V_max, "O": O_max}

        I_min = {}
        V_min = {}
        O_min = {}
        # Initialize a dict for the min values of the HK
        hk_min = {"I": I_min, "V": V_min, "O": O_min}

        # Initialize a dict for the results of the analysis of the HK
        results = {"max": hk_max, "min": hk_min, "mean": mean, "dev_std": dev_std, "nan_percent": nan_percent}

        for item in self.hk_list.keys():
            for hk_name in self.hk_list[item]:
                results["nan_percent"][item][hk_name] = 0.

                data = self.hk[item][hk_name]
                m = np.mean(data)
                # Check if the mean isnan
                if np.isnan(m):
                    n_nan = len([t for t in np.isnan(data) if t == True])

                    # No data -> 100% nan values
                    if len(data) == 0:
                        results["nan_percent"][item][hk_name] = 100.
                    # Calculate % nan
                    else:
                        results["nan_percent"][item][hk_name] = round((n_nan / len(data)), 4) * 100.

                    # If the nan % is smaller than 5% remove the nan values and calculate the mean once more
                    if results["nan_percent"][item][hk_name] < 5:
                        data = np.delete(data, np.argwhere(np.isnan(data)))
                        m = np.mean(data)

                results["max"][item][hk_name] = max(data)
                results["min"][item][hk_name] = min(data)
                results["mean"][item][hk_name] = m
                results["dev_std"][item][hk_name] = np.std(data)

        return results

    def HK_table(self, results: dict) -> {}:
        """
        Create a dictionary containing a string and a list to produce a table of Housekeeping results.
        The string contains the code for Markdown reports, the list is used for CSV reports.
        In the table there are the following info:
            1. HK-Parameter name
            2. Max value
            3. Min value
            4. Mean value
            5. Standard deviation
            6. NaN percentage
        The HouseKeeping parameters included are: I Drain, I Gate, V Drain, V Gate, Offset.

            Parameters:\n
        **results** (``dict``): contains the info about hk analysis obtained with Analyze_Housekeeping
        """
        # Initialize a string to contain the md table
        md_table = " "
        # Initialize a list to contain the csv table
        csv_table = []

        for item in self.hk_list.keys():
            # Tension V
            if item == "V":
                unit = "[mV]"
                title = f"Tension {unit}"
            # Current I
            elif item == "I":
                unit = "[&mu;A]"
                title = f"Current {unit}"
            # Offset O
            else:
                unit = "[ADU]"
                title = f"Offset {unit}"

            # [MD] Heading of the table
            md_table += (f"\n"
                         f"- {title}\n\n"
                         f"| Parameter | Max Value {unit} | Min Value {unit} | Mean {unit} | Std_Dev {unit} | NaN % |"
                         "\n"
                         " |:---------:|:-----------:|:-----------:|:------:|:---------:|:-----:|"
                         "\n"
                         )
            # [CSV] Heading of the table
            csv_table.append([""])
            csv_table.append([f"{title}"])
            csv_table.append([""])
            csv_table.append(["Parameter", f"Max Value {unit}", f"Min Value {unit}",
                              f"Mean {unit}", f"Std_Dev {unit}", "NaN %"])
            csv_table.append([""])

            for hk_name in self.hk_list[item]:
                # [MD] Filling the table with values
                md_table += (f"|{hk_name}|{round(results['max'][item][hk_name], 4)}|"
                             f"{round(results['min'][item][hk_name], 4)}|"
                             f"{round(results['mean'][item][hk_name], 4)}|"
                             f"{round(results['dev_std'][item][hk_name], 4)}|"
                             f"{round(results['nan_percent'][item][hk_name], 4)}|"
                             f"\n"
                             )

                # [CSV] Filling the table with values
                csv_table.append([f"{hk_name}", f"{round(results['max'][item][hk_name], 4)}",
                                  f"{round(results['min'][item][hk_name], 4)}",
                                  f"{round(results['mean'][item][hk_name], 4)}",
                                  f"{round(results['dev_std'][item][hk_name], 4)}",
                                  f"{round(results['nan_percent'][item][hk_name], 4)}"])

        # Initialize a dictionary with the two tables: MD and CSV
        table = {"md": md_table, "csv": csv_table}
        return table

    def HK_Sampling_Table(self, sam_exp_med: dict, sam_tolerance: dict) -> {}:
        """
        Create a dictionary with the info of the housekeeping parameter sampling.
        The dictionary has two keys "md" and "csv" - each contains a list with the info to create the relative report
        The current code produces a table with the following information:
            1. HK-Parameter name
            2. Number of sampling jumps
            3. Median jump
            4. Expected median jump
            5. The 5th percentile
            6. The 95th percentile
        The HouseKeeping parameters included are: I Drain, I Gate, V Drain, V Gate, Offset.

            Parameters:\n
        - **sam_exp_med** (``dict``): contains the exp sampling delta between two consecutive timestamps of the hk
        - **sam_tolerance** (``dict``): contains the acceptance sampling tolerances of the hk parameters: I,V,O
        """
        # Initialize a warning dict and a jump list to collect info about the samplings
        sampling_info = {}

        # [MD] Initialize a result list
        md_results = []
        # [CSV] Initialize a result list
        csv_results = []
<<<<<<< HEAD

        # Initialize a result dict for the reports
        sampling_results = {"md": md_results, "csv": csv_results}

        # Initialize a boolean variable: if true, no jumps occurred
        good_sampling = True

        # Find jumps in the timestamps of the HK parameters
        for item in self.hk_list.keys():
            for hk_name in self.hk_list[item]:
                jumps = fz.find_jump(self.hk_t[item][hk_name],
                                     exp_med=sam_exp_med[item], tolerance=sam_tolerance[item])

                # Store the dict if there are jumps
                if jumps["n"] > 0:
                    good_sampling = False
                    sampling_info.update({f"{hk_name}": jumps})

        # No Jumps detected
        if good_sampling:
            sampling_results["md"].append(["\nThe sampling of the House-Keeping parameters is good: "
                                           "no jumps in the HK Timestamps\n"])
            sampling_results["csv"].append(["House-Keeping Sampling:", "GOOD", "No jumps in HK Timestamps"])
            sampling_results["csv"].append([""])

        # Jumps detected
        else:

            # [MD] Preparing Table caption
            sampling_results["md"].append(
                "| HK Name | # Jumps | &Delta;t Median [s] | Exp &Delta;t [s] | Tolerance "
                "| 5th percentile | 95th percentile |\n"
                "|:---------:|:-------:|:-------------------:|:-----------------------:|:---------:"
                "|:--------------:|:---------------:|\n")
            # [CSV] Preparing Table caption
            sampling_results["csv"].append(["HK Name", "# Jumps", "Delta t Median [s]", "Exp Delta t Median [s]",
                                            "Tolerance", "5th percentile", "95th percentile"])
            sampling_results["csv"].append([""])

            # Saving...
            for name in sampling_info.keys():
                # [MD] Storing HK sampling information
                sampling_results["md"].append(
                    f"|{name}|{sampling_info[name]['n']}"
                    f"|{sampling_info[name]['median']}|{sampling_info[name]['exp_med']}"
                    f"|{sampling_info[name]['tolerance']}"
                    f"|{sampling_info[name]['5per']}|{sampling_info[name]['95per']}|\n")

                # [CSV] Storing TS sampling information
                sampling_results["csv"].append([f"{name}",
                                                f"{sampling_info[name]['n']}",
                                                f"{sampling_info[name]['median']}",
                                                f"{sampling_info[name]['exp_med']}",
                                                f"{sampling_info[name]['tolerance']}",
                                                f"{sampling_info[name]['5per']}",
                                                f"{sampling_info[name]['95per']}"])

        return sampling_results

    def Plot_Housekeeping(self, hk_kind: str, show=False):
        """
        Plot all the acquisitions of the chosen HouseKeeping parameters of the polarimeter.

            Parameters:\n

            - **hk_kind** (``str``): defines the hk to plot.
            *V* -> Drain Voltage and Gate Voltage

            *I* -> Drain Current and Gate Current

            *O* -> the Offsets

            - **show** (``bool``):
            *True* -> show the plot and save the figure

=======

        # Initialize a result dict for the reports
        sampling_results = {"md": md_results, "csv": csv_results}

        # Initialize a boolean variable: if true, no jumps occurred
        good_sampling = True

        # Find jumps in the timestamps of the HK parameters
        for item in self.hk_list.keys():
            for hk_name in self.hk_list[item]:
                jumps = fz.find_jump(self.hk_t[item][hk_name],
                                     exp_med=sam_exp_med[item], tolerance=sam_tolerance[item])

                # Store the dict if there are jumps
                if jumps["n"] > 0:
                    good_sampling = False
                    sampling_info.update({f"{hk_name}": jumps})

        # No Jumps detected
        if good_sampling:
            sampling_results["md"].append(["\nThe sampling of the House-Keeping parameters is good: "
                                           "no jumps in the HK Timestamps\n"])
            sampling_results["csv"].append(["House-Keeping Sampling:", "GOOD", "No jumps in HK Timestamps"])
            sampling_results["csv"].append([""])

        # Jumps detected
        else:

            # [MD] Preparing Table caption
            sampling_results["md"].append(
                "| HK Name | # Jumps | &Delta;t Median [s] | Exp &Delta;t [s] | Tolerance "
                "| 5th percentile | 95th percentile |\n"
                "|:---------:|:-------:|:-------------------:|:-----------------------:|:---------:"
                "|:--------------:|:---------------:|\n")
            # [CSV] Preparing Table caption
            sampling_results["csv"].append(["HK Name", "# Jumps", "Delta t Median [s]", "Exp Delta t Median [s]",
                                            "Tolerance", "5th percentile", "95th percentile"])
            sampling_results["csv"].append([""])

            # Saving...
            for name in sampling_info.keys():
                # [MD] Storing HK sampling information
                sampling_results["md"].append(
                    f"|{name}|{sampling_info[name]['n']}"
                    f"|{sampling_info[name]['median']}|{sampling_info[name]['exp_med']}"
                    f"|{sampling_info[name]['tolerance']}"
                    f"|{sampling_info[name]['5per']}|{sampling_info[name]['95per']}|\n")

                # [CSV] Storing TS sampling information
                sampling_results["csv"].append([f"{name}",
                                                f"{sampling_info[name]['n']}",
                                                f"{sampling_info[name]['median']}",
                                                f"{sampling_info[name]['exp_med']}",
                                                f"{sampling_info[name]['tolerance']}",
                                                f"{sampling_info[name]['5per']}",
                                                f"{sampling_info[name]['95per']}"])

        return sampling_results

    def Plot_Housekeeping(self, hk_kind: str, show=False):
        """
        Plot all the acquisitions of the chosen HouseKeeping parameters of the polarimeter.

            Parameters:\n

            - **hk_kind** (``str``): defines the hk to plot.
            *V* -> Drain Voltage and Gate Voltage

            *I* -> Drain Current and Gate Current

            *O* -> the Offsets

            - **show** (``bool``):
            *True* -> show the plot and save the figure

>>>>>>> 6fdde1f1
            *False* -> save the figure only
        """
        # --------------------------------------------------------------------------------------------------------------
        # Step 1: define data
        if hk_kind not in ["V", "I", "O"]:
            logging.error(f"Wrong name: no HK parameters is defined by {hk_kind}. Choose between V, I or O.")
            raise SystemExit(1)

        # Voltage
        elif hk_kind == "V":
            col = "plum"
            label = "Voltage [mV]"
            n_rows = 6
            n_col = 2
            fig_size = (8, 15)

        # Current
        elif hk_kind == "I":
            col = "gold"
            label = "Current [$\mu$A]"
            n_rows = 6
            n_col = 2
            fig_size = (8, 15)

        # Offset
        elif hk_kind == "O":
            col = "teal"
            label = "Offset [ADU]"
            n_rows = 2
            n_col = 2
            fig_size = (8, 8)

        # Nothing else
        else:
            col = "black"
            label = ""
            n_rows = 0
            n_col = 0
            fig_size = (0, 0)
<<<<<<< HEAD

        hk_name = self.hk_list[hk_kind]

        fig, axs = plt.subplots(nrows=n_rows, ncols=n_col, constrained_layout=True, figsize=fig_size, sharey='row')
        fig.suptitle(f'Plot {self.name} Housekeeping parameters: {hk_kind} - Date: {self.gdate[0]}', fontsize=14)
        for i in range(n_rows):
            for j in range(n_col):

                l1 = len(self.hk_t[hk_kind][hk_name[2 * i + j]])
                l2 = len(self.hk[hk_kind][hk_name[2 * i + j]])

                # Check the len of the plotted hk
                if l1 != l2:
                    msg = f"The House-Keeping: {hk_name[2 * i + j]} has a sampling problem.\n"
                    logging.error(msg)
                    self.warnings["time_warning"].append(msg + "<br />")

                axs[i, j].scatter(self.hk_t[hk_kind][hk_name[2 * i + j]][:min(l1, l2)],
                                  self.hk[hk_kind][hk_name[2 * i + j]][:min(l1, l2)], marker=".", color=col)

                axs[i, j].set_xlabel("Time [s]")
                axs[i, j].set_ylabel(f"{label}")
                axs[i, j].set_title(f"{hk_name[2 * i + j]}")

        # Creating the name of the png file
        name_file = f"{self.name}_HK_{hk_kind}"

=======

        hk_name = self.hk_list[hk_kind]

        fig, axs = plt.subplots(nrows=n_rows, ncols=n_col, constrained_layout=True, figsize=fig_size, sharey='row')
        fig.suptitle(f'Plot {self.name} Housekeeping parameters: {hk_kind} - Date: {self.gdate[0]}', fontsize=14)
        for i in range(n_rows):
            for j in range(n_col):

                l1 = len(self.hk_t[hk_kind][hk_name[2 * i + j]])
                l2 = len(self.hk[hk_kind][hk_name[2 * i + j]])

                # Check the len of the plotted hk
                if l1 != l2:
                    msg = f"The House-Keeping: {hk_name[2 * i + j]} has a sampling problem.\n"
                    logging.error(msg)
                    self.warnings["time_warning"].append(msg + "<br />")

                axs[i, j].scatter(self.hk_t[hk_kind][hk_name[2 * i + j]][:min(l1, l2)],
                                  self.hk[hk_kind][hk_name[2 * i + j]][:min(l1, l2)], marker=".", color=col)

                axs[i, j].set_xlabel("Time [s]")
                axs[i, j].set_ylabel(f"{label}")
                axs[i, j].set_title(f"{hk_name[2 * i + j]}")

        # Creating the name of the png file
        name_file = f"{self.name}_HK_{hk_kind}"

>>>>>>> 6fdde1f1
        # Creating the directory path
        path = f'{self.output_plot_dir}/{self.date_dir}/HK/'
        Path(path).mkdir(parents=True, exist_ok=True)
        fig.savefig(f'{path}{name_file}.png')

        # If true, show the plot on video
        if show:
            plt.show()
        plt.close(fig)

    # ------------------------------------------------------------------------------------------------------------------
    # PLOT FUNCTION
    # ------------------------------------------------------------------------------------------------------------------

    def Plot_Output(self, type: str, begin: int, end: int, show=True):
        """
        Plot the 4 exits PWR or DEM of the Polarimeter\n
        Parameters:\n
        - **type** (``str``) of data *"DEM"* or *"PWR"*\n
        - **begin**, **end** (``int``): indexes of the data that have to be considered\n
        - **show** (``bool``): *True* -> show the plot and save the figure, *False* -> save the figure only
        """
        # Creating the figure
        fig = plt.figure(figsize=(20, 6))

        # Saving the beginning date
        begin_date = self.Date_Update(n_samples=begin, modify=False)
        # Title of the figure
        fig.suptitle(f'{self.name} Output {type} - Date: {begin_date}', fontsize=18)

        o = 0
        for exit in ["Q1", "Q2", "U1", "U2"]:
            o = o + 1
            # Create 4 subplots on one line
            ax = fig.add_subplot(1, 4, o)

            # Plot of DEM/PWR Outputs
            ax.plot(self.times[begin:end], self.data[type][exit][begin:end], "*")
            ax.set_title(f"{exit}")
            ax.set_xlabel("Time [s]", size=15)
            ax.set_ylabel(f"Output {type} [ADU]", size=15)
        plt.tight_layout()

        path = f"{self.output_plot_dir}/{self.date_dir}/OUTPUT/"
        Path(path).mkdir(parents=True, exist_ok=True)
        fig.savefig(f'{path}{self.name}_{type}.png', dpi=400)
        if show:
            plt.show()
        plt.close(fig)

    # ------------------------------------------------------------------------------------------------------------------
    # TIMESTAMPS JUMP ANALYSIS
    # ------------------------------------------------------------------------------------------------------------------

    def Jump_Plot(self, show=True):
        """
        Plot the Timestamps and the Delta-time between two consecutive Timestamps.\n
        Note: the Polarimeter must be Loaded but not Prepared hence DO NOT normalize the Timestamps!
        Parameters:\n
        - **show** (bool):\n
            *True* -> show the plot and save the figure\n
            *False* -> save the figure only
        """

        fig, axs = plt.subplots(nrows=1, ncols=2, constrained_layout=True, figsize=(13, 3))
        # Timestamps: dot-shape jumps expected
        axs[0].plot(np.arange(len(self.times)), self.times.value, '*')
        axs[0].set_title(f"{self.name} Timestamps")
        axs[0].set_xlabel("# Sample")
        axs[0].set_ylabel("Time [s]")

        # Delta t
        deltat = self.times.value[:-1] - self.times.value[1:]  # t_n - t_(n+1)
        # Plot Delta-time
        axs[1].plot(deltat, "*", color="forestgreen")
        axs[1].set_title(f"$\Delta$t {self.name}")
        axs[1].set_xlabel("# Sample")
        axs[1].set_ylabel("$\Delta$ t [s]")
        axs[1].set_ylim(-1.0, 1.0)

        path = f'{self.output_plot_dir}/{self.date_dir}/Timestamps_Jump_Analysis/'
        Path(path).mkdir(parents=True, exist_ok=True)
        fig.savefig(f'{path}{self.name}_Timestamps.png')
        if show:
            plt.show()
        plt.close(fig)

    def Pol_Sampling_Table(self, sam_tolerance: float) -> []:
        """
        Return a list to produce a CSV table that contains a description of jumps in Polarimeter Timestamps.
        This function store also a table in Markdown format in the member warnings of the Polarimeter (self.warnings)

        The current code produces a table with the following information:

        1. Name_Polarimeter
        2. Jump_Index
        3. Jump_Value [JHD]
        4. Jump_Value [s]
        5. Gregorian Date
        6. Julian Date

            Parameters:\n

        - **start_datetime** (``str``): start time that defines the polarimeter, format: "%Y-%m-%d %H:%M:%S".
        - **sam_tolerance** (``float``): the acceptance sampling tolerances of the scientific output
        """
        # [CSV] Initialize a result list
        csv_results = []

        logging.info("Looking for jumps...\n")
        # Find jumps into Timestamps array
        jumps = fz.find_jump(v=self.times, exp_med=0.01, tolerance=sam_tolerance)
        logging.info("Done.\n")

        # No Jumps detected
        if jumps["n"] == 0:
            sam_warn = ("\nThe sampling of the Scientific Output is good: "
                        "no jumps found in the Timestamps.\n")
            logging.info(sam_warn)
            # Saving the warning message
            self.warnings["sampling_warning"].append(sam_warn + "\n")

        # Jumps detected
        else:
            t_warn = f"In the dataset there are {jumps['n']} Time Jumps.\n"
            logging.info(t_warn + "\n\n")
            # Saving the warning message
            self.warnings["sampling_warning"].append(t_warn + "\n")

            # [MD] Preparing Table Heading
            md_tab_content = (f"\nTime Jumps Pol {self.name}\n"
                              f"| # Jump | Jump value [JHD] | Jump value [s] | Gregorian Date | Julian Date [JHD]|\n"
                              f"|:------:|:----------------:|:--------------:|:--------------:|:----------------:|\n")

            # [CSV] Preparing Table Heading
            csv_results.append([""])
            csv_results.append([f"Time Jumps Pol {self.name}"])
            csv_results.append([""])
            csv_results.append(["# Jump", "Jump value [JHD]", "Jump value [s]", "Gregorian Date", "Julian Date [JHD]"])

            # Initializing the jump number
            i = 1

            for idx, j_value, j_val_s in zip(jumps["idx"], jumps["value"], jumps["s_value"]):
                # Saving the Julian Date at which the Jump happened
                jump_instant = self.times.value[idx]
                # Saving the Gregorian Date at which the Jump happened
                greg_jump_instant = Time(jump_instant, format="mjd").to_datetime().strftime("%Y-%m-%d %H:%M:%S")

                # [MD] Storing Polarimeter jumps information
                md_tab_content += f"|{i}|{j_value}|{j_val_s}|{greg_jump_instant}|{jump_instant}|\n"

                # [CSV] Storing Polarimeter jumps information
                csv_results.append([f"{i}", f"{j_value}", f"{j_val_s}", f"{greg_jump_instant}", f"{jump_instant}"])

                # Increasing the jump number
                i += 1

            # Report: storing the table
            md_tab_content += "\n"
            self.warnings["sampling_warning"].append(md_tab_content)

        return csv_results

    # ------------------------------------------------------------------------------------------------------------------
    # SPIKE ANALYSIS
    # ------------------------------------------------------------------------------------------------------------------
    def Spike_Report(self, fft: bool, nperseg: int) -> {}:
        """
        Create a dictionary with the info of the spikes in Output and FFT of the Outputs.
        The dictionary has two keys "md" and "csv" - that contain a list and a str with the info to create the report.

        Look up for 'spikes' in the DEM and PWR output of the Polarimeter and in their FFT.\n
        Create a table in md and CSV language in which the spikes found are listed.
        - **fft** (``bool``): if true, the code looks for spikes in the fft.
        - **nperseg** (``int``): number of elements of the array on which the fft is calculated
        """
        # Initializing a bool to see if the caption of the table is already in the report
        cap = False

        # [MD] Initialize strings for the rows of the table
        rows = ""
        md_spike_tab = ""
        # [CSV] Initialize a result list
        csv_spike_tab = []

        # Initialize list for x_data
        x_data = []

        for type in self.data.keys():
            for exit in self.data[type].keys():

                # FFT Calculation using welch method
                if fft:
                    x_data, y_data = scipy.signal.welch(self.data[type][exit], fs=100,
                                                        nperseg=min(len(self.data[type][exit]), nperseg),
                                                        scaling="spectrum")
                    x_data = [x for x in x_data if x < 25.]
                    y_data = y_data[:len(x_data)]
                    threshold = 3
                    n_chunk = 10
                    data_type = "FFT"
                    data_name = f"FFT {type}"

                # No FFT calculation: using outputs
                else:
                    y_data = self.data[type][exit]
                    threshold = 8
                    n_chunk = 10
                    data_type = type
                    data_name = type

                # Find and store spikes indexes
                spike_idxs = fz.find_spike(y_data, data_type=data_type, threshold=threshold, n_chunk=n_chunk)

                # No spikes detected
                if len(spike_idxs) == 0:
                    msg = f"\nNo spikes detected in {data_name} {exit} Output.\n"
                    logging.info(msg)

                # Spikes detected
                else:
                    # Look for spikes in the dataset
                    if not fft:
                        # Create the caption for the table of the spikes in Output
                        if not cap:

                            # [MD] Storing Table Heading
                            md_spike_tab += (
                                "\n| Spike Number | Data Type | Exit "
                                "| Gregorian Date | Julian Date [JHD]| Spike Value - Median [ADU]| MAD [ADU] |\n"
                                "|:------------:|:---------:|:----:"
                                "|:--------------:|:----------------:|:-------------------------:|:---------:|\n")

                            # [CSV] Storing Table Heading
                            csv_spike_tab.append([""])
                            csv_spike_tab.append(["Spike Number", "Data Type", "Exit",
                                                  "Gregorian Date", "Julian Date [JHD]",
                                                  "Spike Value - Median [ADU]", "MAD [ADU]"])
                            cap = True

                        for idx, item in enumerate(spike_idxs):
                            # Calculate the Gregorian date in which the spike happened
                            greg_date = fz.date_update(start_datetime=self.gdate[0],
                                                       n_samples=item, sampling_frequency=100, ms=True)
                            # Gregorian date string to a datetime object
                            greg_datetime = datetime.strptime(f"{greg_date}000",
                                                              "%Y-%m-%d %H:%M:%S.%f")
                            # Datetime object to a Julian date
                            julian_date = Time(greg_datetime).jd

                            # [MD] Storing spikes information
                            rows += f"|{idx + 1}|{data_name}|{exit}|{greg_date}|{julian_date}" \
                                    f"|{np.round(y_data[item] - np.median(y_data), 6)}" \
                                    f"|{np.round(scs.median_abs_deviation(y_data), 6)}|\n"

                            # [CSV] Storing spikes information
                            csv_spike_tab.append([f"{idx + 1}", f"{data_name}", f"{exit}",
                                                  f"{greg_date}", f"{julian_date}",
                                                  f"{np.round(y_data[item] - np.median(y_data), 6)}",
                                                  f"{np.round(scs.median_abs_deviation(y_data), 6)}"])

                    # Spikes in the FFT
                    else:
                        # Select the more relevant spikes
                        spike_idxs = fz.select_spike(spike_idx=spike_idxs, s=y_data, freq=x_data)

                        logging.warning(f"# Spikes found in {data_name} {exit}: {len(spike_idxs)}.\n\n")

                        # Create the caption for the table of the spikes in FFT
                        if not cap:

                            # [MD] Storing Table Heading
                            md_spike_tab += (
                                "\n| Spike Number | Data Type | Exit | Frequency Spike "
                                "|Spike Value - Median [ADU]| MAD [ADU] |\n"
                                "|:------------:|:---------:|:----:|:---------------:"
                                "|:------------------------:|:---------:|\n")

                            # [CSV] Storing Table Heading
                            csv_spike_tab.append([""])
                            csv_spike_tab.append(["Spike Number", "Data Type", "Exit", "Frequency Spike",
                                                  "Spike Value - Median [ADU]", "MAD [ADU]"])

                            cap = True

                        for idx, item in enumerate(spike_idxs):

                            # [MD] Storing FFT spikes information
                            rows += (f"|{idx + 1}|{data_name}|{exit}"
                                     f"|{np.round(x_data[item], 6)}"
                                     f"|{np.round(y_data[item] - np.median(y_data), 6)}"
                                     f"|{np.round(scs.median_abs_deviation(y_data), 6)}|\n")

                            # [CSV] Storing FFT spikes information
                            csv_spike_tab.append([f"{idx + 1}", f"{data_name}", f"{exit}",
                                                  f"{np.round(x_data[item], 6)}",
                                                  f"{np.round(y_data[item] - np.median(y_data), 6)}",
                                                  f"{np.round(scs.median_abs_deviation(y_data), 6)}"])

            if cap:
                md_spike_tab += rows

        # Initialize a dictionary with the two tables: MD and CSV
        spike_tab = {"md": md_spike_tab, "csv": csv_spike_tab}
        return spike_tab

    def spike_CSV(self) -> []:
        """
            Look up for 'spikes' in the DEM and PWR output of the Polarimeter.\n
            Create list of str to be written in a CSV file in which the spikes found are listed.
        """
        # Initializing a bool to see if the caption of the table is already in the report
        cap = False
        # [CSV] Initialize a spike list
        spike_list = []
        rows = [[""]]
        for type in self.data.keys():
            for exit in self.data[type].keys():
<<<<<<< HEAD

                # Find and store spikes indexes
                spike_idxs = fz.find_spike(self.data[type][exit], data_type=type)

=======

                # Find and store spikes indexes
                spike_idxs = fz.find_spike(self.data[type][exit], data_type=type)

>>>>>>> 6fdde1f1
                # [CSV] Storing Table Heading
                if len(spike_idxs) != 0:
                    if not cap:
                        spike_list = [
                            [""],
                            ["Spike in dataset"],
                            [""],
                            ["Spike Number", "Data Type", "Exit", "Spike Time [JHD]", "Spike Value - Median [ADU]"]
                        ]
                        cap = True

                    # [CSV] Storing spikes information
                    for idx, item in enumerate(spike_idxs):
                        rows.append([f"{idx + 1}", f"{type}", f"{exit}", f"{self.times[item]}",
                                     f"{self.data[type][exit][item] - np.median(self.data[type][exit])}",
                                     f""])
        if cap:
            spike_list = spike_list + rows
        else:
            spike_list = [["No spikes detected in DEM and PWR Output.<br /><p></p>"]]

        return spike_list

    def Inversion_EO_Time(self, jumps_pos: list, threshold=3.):
        """
        Find the inversions between even and odd output during the sampling due to time jumps.\n
        It could be also used to find even-odd inversions given a generic vector of position defining the intervals.\n

            Parameters:\n
        - **jump_pos** (``list``): obtained with the function find_jump: it contains the indexes of the time jumps.\n
        """
        logging.basicConfig(level="INFO", format='%(message)s',
                            datefmt="[%X]", handlers=[RichHandler()])  # <3
        l = len(jumps_pos)
        # No jumps in the Timestamps
        if l == 0:
            msg = f"No jumps in the timeline: hence no inversions even-odd are due to time jumps.\n"
            logging.warning(msg)
            self.warnings["eo_warning"].append(msg)

        # Jumps in the Timestamps
        else:

            for type in self.data.keys():
                for idx, item in enumerate(jumps_pos):
                    if idx == 0:
                        a = 0
                    else:
                        a = jumps_pos[idx - 1]

                    b = item

                    if l > idx + 1:
                        c = jumps_pos[idx + 1]
                    else:
                        c = -1

                    for exit in self.data[type].keys():
                        logging.debug(f"{exit}) a: {a}, b: {b}, c: {c}")
                        # Calculate the Mean Absolute Deviation of even/odd Outputs
                        mad_even = scs.median_abs_deviation(self.data[type][exit][b:c - 1:2])
                        mad_odd = scs.median_abs_deviation(self.data[type][exit][b + 1:c:2])

                        # Calculate the Median Value of even/odd Outputs
<<<<<<< HEAD
=======

>>>>>>> 6fdde1f1
                        m_even_1 = np.median(self.data[type][exit][a:b - 1:2])
                        m_even_2 = np.median(self.data[type][exit][b:c - 1:2])

                        m_odd_1 = np.median(self.data[type][exit][a + 1:b:2])
                        m_odd_2 = np.median(self.data[type][exit][b + 1:c:2])

                        # Evaluate the inversion between Even and Odd samples
<<<<<<< HEAD
=======

>>>>>>> 6fdde1f1
                        if (
                                (m_even_1 > m_even_2 + threshold * mad_even and m_odd_1 < m_odd_2 - threshold * mad_odd)
                                or
                                (m_even_1 < m_even_2 - threshold * mad_even and m_odd_1 > m_odd_2 + threshold * mad_odd)
                        ):
                            # Store the inversion index
                            inversion_jdate = self.times[item]
                            inversion_date = Time(inversion_jdate, format="mjd").to_datetime().strftime(
                                "%Y-%m-%d %H:%M:%S")

                            msg = f"Inversion Even-Odd at {inversion_date} in {type} Output in channel {exit}.<br />"

                            self.warnings["eo_warning"].append(msg)
                            logging.warning(msg)<|MERGE_RESOLUTION|>--- conflicted
+++ resolved
@@ -1,45 +1,18 @@
 # -*- encoding: utf-8 -*-
 
-<<<<<<< HEAD
+
 # This file contains the Class Polarimeter
 # Part of this code was used in Francesco Andreetto's bachelor thesis (2020) and master thesis (2023).
 # Use this Class with the new version of the pipeline for functional verification of LSPE-STRIP (2024).
 
-=======
-
-# This file contains the Class Polarimeter
-# Part of this code was used in Francesco Andreetto's bachelor thesis (2020) and master thesis (2023).
-# Use this Class with the new version of the pipeline for functional verification of LSPE-STRIP (2024).
-
-
->>>>>>> 6fdde1f1
+
 # November 1st 2022, Brescia (Italy) - January 31st 2024, Bologna (Italy)
 # Libraries & Modules
 import logging
 import numpy as np
-<<<<<<< HEAD
+
 import scipy.stats as scs
 import scipy.signal
-
-from astropy.time import Time
-from datetime import datetime
-from matplotlib import pyplot as plt
-from pathlib import Path
-from rich.logging import RichHandler
-from striptease import DataStorage
-from typing import List, Dict, Any
-
-# MyLibraries & MyModules
-import f_strip as fz
-
-# Use the module logging to produce nice messages on the shell
-logging.basicConfig(level="INFO", format='%(message)s',
-                    datefmt="[%X]", handlers=[RichHandler()])
-=======
-
-import scipy.stats as scs
-import scipy.signal
->>>>>>> 6fdde1f1
 
 from astropy.time import Time
 from datetime import datetime
@@ -75,34 +48,20 @@
                 - **start_datetime** (``str``): start time
                 - **end_datetime** (``str``): end time
                 - **output_plot_dir** (``str``): output directory of the plots
-<<<<<<< HEAD
+
         """
         # Store the name of the polarimeter
         self.name = name_pol
-=======
-
-        """
-        # Store the name of the polarimeter
-        self.name = name_pol
-
->>>>>>> 6fdde1f1
+
         # Create a Datastorage from the path of the file
         self.ds = DataStorage(path_file)
 
         # Sampling Frequency of Strip. Std value = 100 Hz
-<<<<<<< HEAD
-=======
-
->>>>>>> 6fdde1f1
         self.STRIP_SAMPLING_FREQ = 0
         # Normalization Modality: 0 (output vs index), 1 (output vs time in s), 2 (output vs time in Julian Date JHD)
         self.norm_mode = 0
 
         # Julian Date MJD
-<<<<<<< HEAD
-=======
-
->>>>>>> 6fdde1f1
         self.date = [Time(start_datetime).mjd, Time(end_datetime).mjd]
         # Gregorian Date [in string format]
         self.gdate = [Time(start_datetime), Time(end_datetime)]
@@ -124,10 +83,6 @@
         dem = {}
         self.data = {"DEM": dem, "PWR": power}
 
-<<<<<<< HEAD
-=======
-
->>>>>>> 6fdde1f1
         # Dictionary for Housekeeping Analysis
         self.hk_list = {"V": ["VG0_HK", "VD0_HK", "VG1_HK", "VD1_HK", "VG2_HK", "VD2_HK", "VG3_HK", "VD3_HK",
                               "VG4_HK", "VD4_HK", "VD5_HK", "VG5_HK"],
@@ -146,28 +101,18 @@
         self.hk = {"V": tensions, "I": currents, "O": offset}
         self.hk_t = {"V": t_tensions, "I": t_currents, "O": t_offset}
 
-<<<<<<< HEAD
+
         # Warnings lists
         time_warning = []
         sampling_warning = []
-=======
-
-        # Warnings lists
-        time_warning = []
-        sampling_warning = []
-
->>>>>>> 6fdde1f1
+
         corr_warning = []
         eo_warning = []
         spike_warning = []
         self.warnings = {"time_warning": time_warning,
-<<<<<<< HEAD
+
                          "sampling_warning": sampling_warning,
-=======
-
-                         "sampling_warning": sampling_warning,
-
->>>>>>> 6fdde1f1
+
                          "corr_warning": corr_warning,
                          "eo_warning": eo_warning,
                          "spike_warning": spike_warning}
@@ -182,10 +127,6 @@
             for exit in ["Q1", "Q2", "U1", "U2"]:
                 self.times, self.data[type][exit] = self.ds.load_sci(mjd_range=self.date, polarimeter=self.name,
                                                                      data_type=type, detector=exit)
-<<<<<<< HEAD
-=======
-
->>>>>>> 6fdde1f1
         # Reset the sampling frequency
         self.STRIP_SAMPLING_FREQ = 0
 
@@ -199,19 +140,11 @@
         for exit in ["Q1", "Q2", "U1", "U2"]:
             self.times, self.data[type][exit] = self.ds.load_sci(mjd_range=self.date, polarimeter=self.name,
                                                                  data_type=type, detector=exit)
-<<<<<<< HEAD
-=======
-
->>>>>>> 6fdde1f1
         # Reset the sampling frequency
         self.STRIP_SAMPLING_FREQ = 0
 
     def Load_Times(self, range: []):
         """
-<<<<<<< HEAD
-=======
-
->>>>>>> 6fdde1f1
         Load the Timestamps in the polarimeter and put to 0 the STRIP Sampling Frequency.
         Useful to calculate quickly the STRIP Sampling Frequency in the further steps without loading the whole Pol.
 
@@ -236,10 +169,6 @@
         # A second expressed in days unit
         s = 1 / 86_400
         if modify:
-<<<<<<< HEAD
-=======
-
->>>>>>> 6fdde1f1
             # Julian Date increased
             self.date[0] += s * (n_samples / 100)
             # Gregorian Date conversion
@@ -287,19 +216,11 @@
         It depends on the electronics hence it's the same for all polarimeters.
         Note: it must be defined before time normalization.
         """
-<<<<<<< HEAD
-=======
-
->>>>>>> 6fdde1f1
         # Calculate the Strip Sampling Frequency
         self.STRIP_SAMPLING_FREQ = int(
             len(self.times) / (self.times[-1].datetime - self.times[0].datetime).total_seconds())
 
         if warning:
-<<<<<<< HEAD
-=======
-
->>>>>>> 6fdde1f1
             if int(self.STRIP_SAMPLING_FREQ) != 100:
                 msg = f"Sampling frequency is {self.STRIP_SAMPLING_FREQ} different from the std value of 100.\n " \
                       f"This can cause inversions in even-odd sampling. \n" \
@@ -320,10 +241,6 @@
             # Outputs vs Number of samples
             self.times = np.arange(len(self.times))
         if norm_mode == 1:
-<<<<<<< HEAD
-=======
-
->>>>>>> 6fdde1f1
             # Outputs vs Seconds
             self.times = np.arange(len(self.times)) / self.STRIP_SAMPLING_FREQ
         if norm_mode == 2:
@@ -375,13 +292,7 @@
             Parameters:\n
         - **exit** (``str``) *"Q1"*, *"Q2"*, *"U1"*, *"U2"*\n
         - **type** (``str``) of data *"DEM"* or *"PWR"*
-<<<<<<< HEAD
         - **begin**, **end** (``int``): indexes of the data that have to be considered
-=======
-
-        - **begin**, **end** (``int``): indexes of the data that have to be considered
-
->>>>>>> 6fdde1f1
         """
         # Mean of the two consecutive times
         times = fz.mean_cons(self.times)
@@ -627,7 +538,6 @@
         md_results = []
         # [CSV] Initialize a result list
         csv_results = []
-<<<<<<< HEAD
 
         # Initialize a result dict for the reports
         sampling_results = {"md": md_results, "csv": csv_results}
@@ -703,83 +613,6 @@
             - **show** (``bool``):
             *True* -> show the plot and save the figure
 
-=======
-
-        # Initialize a result dict for the reports
-        sampling_results = {"md": md_results, "csv": csv_results}
-
-        # Initialize a boolean variable: if true, no jumps occurred
-        good_sampling = True
-
-        # Find jumps in the timestamps of the HK parameters
-        for item in self.hk_list.keys():
-            for hk_name in self.hk_list[item]:
-                jumps = fz.find_jump(self.hk_t[item][hk_name],
-                                     exp_med=sam_exp_med[item], tolerance=sam_tolerance[item])
-
-                # Store the dict if there are jumps
-                if jumps["n"] > 0:
-                    good_sampling = False
-                    sampling_info.update({f"{hk_name}": jumps})
-
-        # No Jumps detected
-        if good_sampling:
-            sampling_results["md"].append(["\nThe sampling of the House-Keeping parameters is good: "
-                                           "no jumps in the HK Timestamps\n"])
-            sampling_results["csv"].append(["House-Keeping Sampling:", "GOOD", "No jumps in HK Timestamps"])
-            sampling_results["csv"].append([""])
-
-        # Jumps detected
-        else:
-
-            # [MD] Preparing Table caption
-            sampling_results["md"].append(
-                "| HK Name | # Jumps | &Delta;t Median [s] | Exp &Delta;t [s] | Tolerance "
-                "| 5th percentile | 95th percentile |\n"
-                "|:---------:|:-------:|:-------------------:|:-----------------------:|:---------:"
-                "|:--------------:|:---------------:|\n")
-            # [CSV] Preparing Table caption
-            sampling_results["csv"].append(["HK Name", "# Jumps", "Delta t Median [s]", "Exp Delta t Median [s]",
-                                            "Tolerance", "5th percentile", "95th percentile"])
-            sampling_results["csv"].append([""])
-
-            # Saving...
-            for name in sampling_info.keys():
-                # [MD] Storing HK sampling information
-                sampling_results["md"].append(
-                    f"|{name}|{sampling_info[name]['n']}"
-                    f"|{sampling_info[name]['median']}|{sampling_info[name]['exp_med']}"
-                    f"|{sampling_info[name]['tolerance']}"
-                    f"|{sampling_info[name]['5per']}|{sampling_info[name]['95per']}|\n")
-
-                # [CSV] Storing TS sampling information
-                sampling_results["csv"].append([f"{name}",
-                                                f"{sampling_info[name]['n']}",
-                                                f"{sampling_info[name]['median']}",
-                                                f"{sampling_info[name]['exp_med']}",
-                                                f"{sampling_info[name]['tolerance']}",
-                                                f"{sampling_info[name]['5per']}",
-                                                f"{sampling_info[name]['95per']}"])
-
-        return sampling_results
-
-    def Plot_Housekeeping(self, hk_kind: str, show=False):
-        """
-        Plot all the acquisitions of the chosen HouseKeeping parameters of the polarimeter.
-
-            Parameters:\n
-
-            - **hk_kind** (``str``): defines the hk to plot.
-            *V* -> Drain Voltage and Gate Voltage
-
-            *I* -> Drain Current and Gate Current
-
-            *O* -> the Offsets
-
-            - **show** (``bool``):
-            *True* -> show the plot and save the figure
-
->>>>>>> 6fdde1f1
             *False* -> save the figure only
         """
         # --------------------------------------------------------------------------------------------------------------
@@ -819,7 +652,6 @@
             n_rows = 0
             n_col = 0
             fig_size = (0, 0)
-<<<<<<< HEAD
 
         hk_name = self.hk_list[hk_kind]
 
@@ -847,35 +679,6 @@
         # Creating the name of the png file
         name_file = f"{self.name}_HK_{hk_kind}"
 
-=======
-
-        hk_name = self.hk_list[hk_kind]
-
-        fig, axs = plt.subplots(nrows=n_rows, ncols=n_col, constrained_layout=True, figsize=fig_size, sharey='row')
-        fig.suptitle(f'Plot {self.name} Housekeeping parameters: {hk_kind} - Date: {self.gdate[0]}', fontsize=14)
-        for i in range(n_rows):
-            for j in range(n_col):
-
-                l1 = len(self.hk_t[hk_kind][hk_name[2 * i + j]])
-                l2 = len(self.hk[hk_kind][hk_name[2 * i + j]])
-
-                # Check the len of the plotted hk
-                if l1 != l2:
-                    msg = f"The House-Keeping: {hk_name[2 * i + j]} has a sampling problem.\n"
-                    logging.error(msg)
-                    self.warnings["time_warning"].append(msg + "<br />")
-
-                axs[i, j].scatter(self.hk_t[hk_kind][hk_name[2 * i + j]][:min(l1, l2)],
-                                  self.hk[hk_kind][hk_name[2 * i + j]][:min(l1, l2)], marker=".", color=col)
-
-                axs[i, j].set_xlabel("Time [s]")
-                axs[i, j].set_ylabel(f"{label}")
-                axs[i, j].set_title(f"{hk_name[2 * i + j]}")
-
-        # Creating the name of the png file
-        name_file = f"{self.name}_HK_{hk_kind}"
-
->>>>>>> 6fdde1f1
         # Creating the directory path
         path = f'{self.output_plot_dir}/{self.date_dir}/HK/'
         Path(path).mkdir(parents=True, exist_ok=True)
@@ -1195,17 +998,10 @@
         rows = [[""]]
         for type in self.data.keys():
             for exit in self.data[type].keys():
-<<<<<<< HEAD
 
                 # Find and store spikes indexes
                 spike_idxs = fz.find_spike(self.data[type][exit], data_type=type)
 
-=======
-
-                # Find and store spikes indexes
-                spike_idxs = fz.find_spike(self.data[type][exit], data_type=type)
-
->>>>>>> 6fdde1f1
                 # [CSV] Storing Table Heading
                 if len(spike_idxs) != 0:
                     if not cap:
@@ -1270,10 +1066,6 @@
                         mad_odd = scs.median_abs_deviation(self.data[type][exit][b + 1:c:2])
 
                         # Calculate the Median Value of even/odd Outputs
-<<<<<<< HEAD
-=======
-
->>>>>>> 6fdde1f1
                         m_even_1 = np.median(self.data[type][exit][a:b - 1:2])
                         m_even_2 = np.median(self.data[type][exit][b:c - 1:2])
 
@@ -1281,10 +1073,6 @@
                         m_odd_2 = np.median(self.data[type][exit][b + 1:c:2])
 
                         # Evaluate the inversion between Even and Odd samples
-<<<<<<< HEAD
-=======
-
->>>>>>> 6fdde1f1
                         if (
                                 (m_even_1 > m_even_2 + threshold * mad_even and m_odd_1 < m_odd_2 - threshold * mad_odd)
                                 or
