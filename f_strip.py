--- conflicted
+++ resolved
@@ -62,10 +62,6 @@
     # Initialize a list to collect pol names
     pols = []
     for cur_pol in sorted(d.polarimeters):
-<<<<<<< HEAD
-=======
-
->>>>>>> 6fdde1f1
         # Append pol names to the list
         pols.append(f"{cur_pol}")
     return pols
@@ -78,10 +74,6 @@
             Parameters:\n
         - **v** is an array-like object\n
         The mean on each couple of samples of even-odd index is computed.
-<<<<<<< HEAD
-=======
-
->>>>>>> 6fdde1f1
     """
     n = (len(v) // 2) * 2
     mean = (v[0:n:2] + v[1:n + 1:2]) / 2
@@ -171,10 +163,6 @@
             - odd samples (*eoa=1*)\n
             - even samples (*eoa=2*)\n
         - **begin**, **end** (``int``): interval of dataset that has to be considered
-<<<<<<< HEAD
-=======
-
->>>>>>> 6fdde1f1
     """
     rms = []
     if eoa == 0:
@@ -219,7 +207,6 @@
         eoa += "A"
     return eoa
 
-<<<<<<< HEAD
 
 def eoa_values(eoa_str: str) -> []:
     """
@@ -262,55 +249,8 @@
             result.append(in_str[i:i + length])
 
     return result
-=======
->>>>>>> 6fdde1f1
-
-def eoa_values(eoa_str: str) -> []:
-    """
-        Return a list in which each element is a tuple of 3 values.
-        Those values can be 0 or 1 depending on the letters (e, o, a) provided.
-        Note: if a letter is present in the eoa_str, then that letter will assume both value 0 and 1. Only 0 otherwise.
-
-<<<<<<< HEAD
-=======
-            Parameters:\n
-        - **eoa_str** (``str``): string of 0,1,2 or 3 letters from a combination of the letters e, o and a
-    """
-    # Initialize a dictionary with 0 values for e,o,a keys
-    eoa_dict = {"E": [0], "O": [0], "A": [0]}
-    eoa_list = [char for char in eoa_str]
-
-    # If a letter appears also the value 1 is included in the dictionary
-    for key in eoa_dict.keys():
-        if key in eoa_list:
-            eoa_dict[key].append(1)
-
-    # Store the combinations of 0 and 1 depending on which letters were provided
-    eoa_combinations = [(val1, val2, val3)
-                        for val1 in eoa_dict["E"]
-                        for val2 in eoa_dict["O"]
-                        for val3 in eoa_dict["A"]]
-
-    return eoa_combinations
-
-
-def letter_combo(in_str: str) -> []:
-    """
-        Return a list in which each element is a combination of E,O,A letters.
-
-        Parameters:\n
-        - **in_str** (``str``): generic string of max 3 letters
-    """
-    result = []
-
-    for length in range(1, 4):
-        for i in range(len(in_str) - length + 1):
-            result.append(in_str[i:i + length])
-
-    return result
-
-
->>>>>>> 6fdde1f1
+
+
 def find_spike(v, data_type: str, threshold=4.4, n_chunk=10) -> []:
     """
         Look up for 'spikes' in a given array.\n
@@ -361,10 +301,6 @@
 
     if len(spike_idx) > 0:
         logging.warning(f"Found Spike in {data_type}!\n")
-<<<<<<< HEAD
-
-=======
->>>>>>> 6fdde1f1
     return spike_idx
 
 
