--- conflicted
+++ resolved
@@ -19,11 +19,7 @@
 from rich.logging import RichHandler
 
 # MyLibraries & MyModules
-<<<<<<< HEAD
-sys.path.append('../../')
-=======
 sys.path.append('pipeline/')
->>>>>>> 043a491e
 import f_strip as fz
 import stripop_tot as strip_a
 import stripop_pol_hk as strip_b
